import datetime as dt
from typing import List, Tuple

import numpy as np
import pytest

from sentinelhub import CRS, BBox

from s2cloudless.utils import download_bands_and_valid_data_mask, get_timestamps

BBOX1 = BBox((-90.9216499, 14.4190528, -90.8186531, 14.5520163), crs=CRS.WGS84)
BBOX2 = BBox(((620000, 8210000), (660000, 8270000)), crs=CRS(32738))


<<<<<<< HEAD
@pytest.fixture(name="config")
def config_fixture() -> SHConfig:
    config = SHConfig()

    for param in config.to_dict():
        env_variable = param.upper()
        if os.environ.get(env_variable):
            setattr(config, param, os.environ.get(env_variable))

    return config
=======
@pytest.mark.parametrize("all_bands", [True, False])
@pytest.mark.parametrize("reflectance", [True, False])
def test_get_s2_evalscript(all_bands: bool, reflectance: bool) -> None:
    evalscript = get_s2_evalscript(all_bands=all_bands, reflectance=reflectance)

    assert isinstance(evalscript, str)

    bands_num_str = "bands: 14" if all_bands else "bands: 11"
    assert bands_num_str in evalscript

    input_units_str = 'units: "reflectance"' if reflectance else 'units: "DN"'
    assert input_units_str in evalscript
    output_sample_type_str = 'sampleType: "FLOAT32"' if reflectance else 'sampleType: "UINT16"'
    assert output_sample_type_str in evalscript
>>>>>>> 4bfb2ea1


@pytest.mark.parametrize(
    "test_input, expected",
    [
        ({"bbox": BBOX1, "time_interval": (dt.datetime(2021, 1, 1), dt.datetime(2021, 1, 1))}, []),
        (
            {"bbox": BBOX1, "time_interval": (dt.datetime(2021, 1, 1), dt.datetime(2021, 1, 10))},
            [
                dt.datetime(2021, 1, 4, 16, 39, 29),
                dt.datetime(2021, 1, 4, 16, 39, 44),
                dt.datetime(2021, 1, 9, 16, 39, 29),
                dt.datetime(2021, 1, 9, 16, 39, 43),
            ],
        ),
        (
            {
                "bbox": BBOX1,
                "time_interval": (dt.datetime(2021, 1, 1), dt.datetime(2021, 1, 10)),
                "time_difference": dt.timedelta(seconds=600),
            },
            [dt.datetime(2021, 1, 4, 16, 39, 29), dt.datetime(2021, 1, 9, 16, 39, 29)],
        ),
    ],
)
@pytest.mark.sh_integration
def test_get_timestamps(test_input: dict, expected: List[dt.datetime]) -> None:
    timestamps = get_timestamps(**test_input)
    assert [timestamp.replace(tzinfo=None) for timestamp in timestamps] == expected


@pytest.mark.parametrize(
    "test_input, expected_shape",
    [
        ({"bbox": BBOX1, "timestamps": [dt.datetime(2021, 1, 4)], "size": (60, 81)}, (1, 81, 60, 13)),
        (
            {
                "bbox": BBOX1,
                "timestamps": [dt.datetime(2021, 1, 4, 16, 39, 29), dt.datetime(2021, 1, 9, 16, 39, 29)],
                "size": (60, 81),
                "all_bands": True,
            },
            (2, 81, 60, 13),
        ),
        (
            {
                "bbox": BBOX1,
                "timestamps": [dt.datetime(2021, 1, 4, 16, 39, 29), dt.datetime(2021, 1, 9, 16, 39, 29)],
                "size": (60, 81),
                "all_bands": False,
            },
            (2, 81, 60, 10),
        ),
        (
            {
                "bbox": BBOX2,
                "timestamps": [dt.datetime(2016, 7, 18, 7, 14, 4)],
                "resolution": (200, 200),
                "all_bands": False,
            },
            (1, 300, 200, 10),
        ),
    ],
)
@pytest.mark.sh_integration
def test_download_bands_and_valid_data_mask(test_input: dict, expected_shape: Tuple[int, int, int]) -> None:
    bands, mask = download_bands_and_valid_data_mask(**test_input)
    assert bands.shape == expected_shape
    assert bands.dtype == np.float32
    assert mask.shape == expected_shape[:-1]
    assert mask.dtype == bool<|MERGE_RESOLUTION|>--- conflicted
+++ resolved
@@ -10,35 +10,6 @@
 
 BBOX1 = BBox((-90.9216499, 14.4190528, -90.8186531, 14.5520163), crs=CRS.WGS84)
 BBOX2 = BBox(((620000, 8210000), (660000, 8270000)), crs=CRS(32738))
-
-
-<<<<<<< HEAD
-@pytest.fixture(name="config")
-def config_fixture() -> SHConfig:
-    config = SHConfig()
-
-    for param in config.to_dict():
-        env_variable = param.upper()
-        if os.environ.get(env_variable):
-            setattr(config, param, os.environ.get(env_variable))
-
-    return config
-=======
-@pytest.mark.parametrize("all_bands", [True, False])
-@pytest.mark.parametrize("reflectance", [True, False])
-def test_get_s2_evalscript(all_bands: bool, reflectance: bool) -> None:
-    evalscript = get_s2_evalscript(all_bands=all_bands, reflectance=reflectance)
-
-    assert isinstance(evalscript, str)
-
-    bands_num_str = "bands: 14" if all_bands else "bands: 11"
-    assert bands_num_str in evalscript
-
-    input_units_str = 'units: "reflectance"' if reflectance else 'units: "DN"'
-    assert input_units_str in evalscript
-    output_sample_type_str = 'sampleType: "FLOAT32"' if reflectance else 'sampleType: "UINT16"'
-    assert output_sample_type_str in evalscript
->>>>>>> 4bfb2ea1
 
 
 @pytest.mark.parametrize(
